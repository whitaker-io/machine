--- conflicted
+++ resolved
@@ -28,60 +28,6 @@
 
 ------
 
-
-<<<<<<< HEAD
-## [Documentation](./docs)
-<table>
-    <colgroup>
-       <col span="1" style="width: 15%;">
-       <col span="1" style="width: 70%;">
-    </colgroup>
-  <tr>
-    <td>
-<ul>
-  <li>
-    
-  [Pipe](./docs/00_Pipe.md)
-  </li>
-  <li>
-  
-  [Stream](./docs/01_Stream.md)
-  </li>
-  <li>
-  
-  [Map](./docs/02_Map.md)
-  </li>
-  <li>
-
-  [Fork](./docs/03_Fork.md)
-  </li>
-  <li>
-  
-  [Fold](./docs/04_Fold.md)
-  </li>
-  <li>
-  
-  [Link](./docs/05_Link.md)
-  </li>
-  <li>
-
-  [Loop](./docs/07_Loop.md)
-  </li>
-  <li>
-  
-  [Transmit](./docs/06_Transmit.md)
-  </li>
-</ul>
-  </td>
-    <td>
-      <p >
-        
-      </p>
-    </td>
-  </tr>
-</table>
-
-=======
 ## [Documentation](#docs)
 
 <img alt="Gopher" align="right" height="250" src="https://raw.githubusercontent.com/whitaker-io/machine/master/docs/static/Gopher.png">
@@ -95,7 +41,6 @@
   * [Link](./docs/05_Link.md)
   * [Loop](./docs/07_Loop.md)
   * [Transmit](./docs/06_Transmit.md)
->>>>>>> 9042094c
 
 ***
 ## [Example](#example)
